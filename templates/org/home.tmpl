--- conflicted
+++ resolved
@@ -19,27 +19,6 @@
 </div>
 <div class="container">
 	{{$isMember := .Org.IsOrgMember $.SignedUser.Id}}
-<<<<<<< HEAD
-    <div id="org-home-repo-list" class="left grid-2-3">
-        <div class="clear">
-        	{{if .IsOrganizationOwner}}
-            <a class="btn btn-green btn-large btn-link btn-radius right" href="{{AppSubUrl}}/repo/create?org={{.Org.Id}}"><i class="octicon octicon-repo-create"></i> {{.i18n.Tr "new_repo"}}</a>
-        	{{end}}
-        </div>
-        <div id="org-repo-list">
-			{{range .Repos}}
-				{{if .HasAccess $.SignedUser}}
-				<div class="org-repo-item">
-                    <ul class="org-repo-status right">
-                        <li><i class="octicon octicon-star"></i> {{.NumStars}}</li>
-                        <li><i class="octicon octicon-git-branch"></i> {{.NumForks}}</li>
-                    </ul>
-					<h2><a href="{{AppSubUrl}}/{{$.Org.Name}}/{{.Name}}">{{.Name}}</a></h2>
-					<p class="org-repo-description">{{.Description}}</p>
-					<p class="org-repo-updated">{{$.i18n.Tr "org.repo_updated"}} {{TimeSince .Updated $.i18n.Lang}}</p>
-				</div>
-				{{end}}
-=======
   <div id="org-home-repo-list" class="left grid-2-3">
     <div class="clear">
 	  	{{if .IsOrganizationOwner}}
@@ -48,7 +27,7 @@
     </div>
     <div id="org-repo-list">
 		{{range .Repos}}
-			{{if or (not .IsPrivate) (.HasAccess $.SignedUser.Name)}}
+			{{if or (not .IsPrivate) (.HasAccess $.SignedUser)}}
 			<div class="org-repo-item">
         <ul class="org-repo-status right">
           <li><i class="octicon octicon-star"></i> {{.NumStars}}</li>
@@ -58,7 +37,6 @@
 				<p class="org-repo-description">{{.Description}}</p>
 				<p class="org-repo-updated">{{$.i18n.Tr "org.repo_updated"}} {{TimeSince .Updated $.i18n.Lang}}</p>
 			</div>
->>>>>>> 23698818
 			{{end}}
 		{{end}}
     </div>
